--- conflicted
+++ resolved
@@ -523,7 +523,7 @@
     target_symbol = candidate.qualname
     call_symbol = target_symbol
     if target_symbol == ENV_FUNCTION_NAME:
-        call_symbol = "_atlas_repo_environment"
+        call_symbol = f"_repo_{ENV_FUNCTION_NAME}"
         import_binding = f"from {candidate.module} import {target_symbol} as {call_symbol}"
     else:
         import_binding = f"from {candidate.module} import {target_symbol}"
@@ -573,34 +573,20 @@
             "    return target",
         ]
     else:
-<<<<<<< HEAD
         target_symbol = candidate.qualname
         call_symbol = target_symbol
         if target_symbol == ENV_FUNCTION_NAME:
-            call_symbol = "_atlas_repo_environment"
+            call_symbol = f"_repo_{ENV_FUNCTION_NAME}"
             import_binding = f"from {candidate.module} import {target_symbol} as {call_symbol}"
         else:
             import_binding = f"from {candidate.module} import {target_symbol}"
         imports = ["import os", import_binding]
-=======
-        if candidate.qualname == ENV_FUNCTION_NAME:
-            callable_name = f"_repo_{ENV_FUNCTION_NAME}"
-            import_target = f"{candidate.qualname} as {callable_name}"
-        else:
-            callable_name = candidate.qualname
-            import_target = candidate.qualname
-        imports = ["import os", f"from {candidate.module} import {import_target}"]
->>>>>>> 34cc3f12
         body_lines = [
             f"def {ENV_FUNCTION_NAME}(**kwargs):",
             '    """Atlas-generated environment factory wrapping repository callable."""',
             "    if os.environ.get('ATLAS_DISCOVERY_VALIDATE') != '1':",
             "        raise RuntimeError('Environment prerequisites not validated. Set ATLAS_DISCOVERY_VALIDATE=1 to instantiate the environment.')",
-<<<<<<< HEAD
             f"    return {call_symbol}(**kwargs)",
-=======
-            f"    return {callable_name}(**kwargs)",
->>>>>>> 34cc3f12
         ]
     factory_body = "\n".join(body_lines)
     notes = [f"Delegates to {candidate.module}:{candidate.qualname}."]
@@ -618,7 +604,7 @@
     target_symbol = candidate.qualname
     call_symbol = target_symbol
     if target_symbol == AGENT_FUNCTION_NAME:
-        call_symbol = "_atlas_repo_agent"
+        call_symbol = f"_repo_{AGENT_FUNCTION_NAME}"
         import_binding = f"from {candidate.module} import {target_symbol} as {call_symbol}"
     else:
         import_binding = f"from {candidate.module} import {target_symbol}"
@@ -717,24 +703,14 @@
             "    return StepwiseAgentAdapter(instance)",
         ]
     else:
-<<<<<<< HEAD
         target_symbol = candidate.qualname
         call_symbol = target_symbol
         if target_symbol == AGENT_FUNCTION_NAME:
-            call_symbol = "_atlas_repo_agent"
+            call_symbol = f"_repo_{AGENT_FUNCTION_NAME}"
             import_binding = f"from {candidate.module} import {target_symbol} as {call_symbol}"
         else:
             import_binding = f"from {candidate.module} import {target_symbol}"
         imports.append(import_binding)
-=======
-        if candidate.qualname == AGENT_FUNCTION_NAME:
-            callable_name = f"_repo_{AGENT_FUNCTION_NAME}"
-            import_target = f"{candidate.qualname} as {callable_name}"
-        else:
-            callable_name = candidate.qualname
-            import_target = candidate.qualname
-        imports.append(f"from {candidate.module} import {import_target}")
->>>>>>> 34cc3f12
         body_lines = [
             f"def {AGENT_FUNCTION_NAME}(**kwargs):",
             '    """Atlas-generated agent factory wrapping repository callable."""',
@@ -748,21 +724,13 @@
             "    if runtime_invocation:",
             "        agent_instance = _AGENT_RUNTIME_CACHE.get(cache_key)",
             "        if agent_instance is None:",
-<<<<<<< HEAD
             f"            agent_instance = {call_symbol}(**parameters)",
-=======
-            f"            agent_instance = {callable_name}(**parameters)",
->>>>>>> 34cc3f12
             "            _AGENT_RUNTIME_CACHE[cache_key] = agent_instance",
             "        prompt_text = prompt if isinstance(prompt, str) else ''",
             "        return _atlas_execute_agent(agent_instance, prompt_text, metadata)",
             "    if os.environ.get('ATLAS_DISCOVERY_VALIDATE') != '1':",
             "        raise RuntimeError('Agent prerequisites not validated. Set ATLAS_DISCOVERY_VALIDATE=1 to instantiate the agent.')",
-<<<<<<< HEAD
             f"    instance = {call_symbol}(**parameters)",
-=======
-            f"    instance = {callable_name}(**parameters)",
->>>>>>> 34cc3f12
             "    return StepwiseAgentAdapter(instance)",
         ]
     factory_body = "\n".join(body_lines)
