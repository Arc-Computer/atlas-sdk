"""Atlas SDK public entry point."""

from __future__ import annotations

import asyncio
import logging
import sys
from typing import Any
from typing import List
from typing import Protocol

from atlas.connectors.factory import create_from_atlas_config
from atlas.config.loader import load_config
from atlas.config.models import AtlasConfig
from atlas.prompts import (
    RewrittenStudentPrompts,
    RewrittenTeacherPrompts,
    build_student_prompts,
    build_teacher_prompts,
)
from atlas.runtime.orchestration.execution_context import ExecutionContext
from atlas.runtime.orchestration.orchestrator import Orchestrator
<<<<<<< HEAD
from atlas.runtime.persona_memory import (
    PersonaMemoryKey,
    build_fingerprint,
    extract_candidates,
    extract_fingerprint_inputs,
    get_cache,
    is_cache_disabled,
    merge_prompt,
    normalize_instructions,
    write_candidates,
)
=======
from atlas.runtime.persona_memory import PersonaMemoryKey, build_fingerprint, extract_fingerprint_inputs, get_cache, is_cache_disabled
>>>>>>> 86a6f62e
from atlas.evaluation.evaluator import Evaluator
from atlas.personas.student import Student
from atlas.personas.teacher import Teacher
from atlas.runtime.storage.database import Database
from atlas.runtime.telemetry import ConsoleTelemetryStreamer
from atlas.runtime.telemetry.langchain_callback import configure_langchain_callbacks
from atlas.types import Result

logger = logging.getLogger(__name__)


class TelemetryPublisherProtocol(Protocol):
    def attach(self, step_manager: Any) -> None:
        ...

    def detach(self) -> None:
        ...

    def publish_control_event(self, event_type: str, data: dict[str, Any]) -> None:
        ...


async def arun(
    task: str,
    config_path: str,
    publisher: TelemetryPublisherProtocol | None = None,
    session_metadata: dict[str, Any] | None = None,
    stream_progress: bool | None = None,
) -> Result:
    config = load_config(config_path)
    execution_context = ExecutionContext.get()
    execution_context.reset()
    configure_langchain_callbacks()
    if session_metadata:
        execution_context.metadata["session_metadata"] = session_metadata
    else:
        execution_context.metadata.setdefault("session_metadata", {})
    fingerprint_inputs = extract_fingerprint_inputs(task, config, execution_context)
    execution_context.metadata["persona_fingerprint_inputs"] = fingerprint_inputs
    persona_fingerprint = build_fingerprint(fingerprint_inputs)
    execution_context.metadata["persona_fingerprint"] = persona_fingerprint
<<<<<<< HEAD
    execution_context.metadata["persona_memories"] = {}
    execution_context.metadata["applied_persona_memories"] = {}
    execution_context.metadata["new_persona_candidates"] = []
=======
    execution_context.metadata.setdefault("persona_memories", {})
>>>>>>> 86a6f62e
    persona_cache = get_cache()
    cache_disabled = is_cache_disabled(config)
    if stream_progress is not None:
        stream_enabled = stream_progress
    else:
        isatty = getattr(sys.stdout, "isatty", None)
        stream_enabled = bool(isatty and isatty())
    streamer: ConsoleTelemetryStreamer | None = None
    events: List = []
    subscription = execution_context.event_stream.subscribe(events.append)
    if publisher is not None:
        publisher.attach(execution_context.intermediate_step_manager)
    elif stream_enabled:
        streamer = ConsoleTelemetryStreamer()
        streamer.attach(execution_context)
        streamer.session_started(task)
    adapter = create_from_atlas_config(config)
    adapter_config = config.agent
    base_prompt = getattr(adapter_config, "system_prompt", "")
    if config.prompt_rewrite is not None:
        raise ValueError(
            "prompt_rewrite configuration is no longer supported. Remove the prompt_rewrite block "
            "from your Atlas config and rely on explicit student/teacher prompts."
        )
    student_prompts = build_student_prompts(base_prompt, config.student)
    teacher_prompts = build_teacher_prompts(base_prompt, config.teacher)
    execution_context.metadata["prompt_rewrite"] = {
        "student": student_prompts.__dict__,
        "teacher": teacher_prompts.__dict__,
    }
    student = _build_student(adapter, config, student_prompts)
    teacher = Teacher(config.teacher, teacher_prompts)
    evaluator = Evaluator(config.rim)
    orchestrator = Orchestrator(
        teacher=teacher,
        student=student,
        evaluator=evaluator,
        orchestration_config=config.orchestration,
        rim_config=config.rim,
    )
    database = Database(config.storage) if config.storage else None
    session_id: int | None = None
    try:
        if database:
            await database.connect()
            metadata = execution_context.metadata.get("session_metadata")
            session_id = await database.create_session(task, metadata=metadata)
            if persona_fingerprint:
                persona_memories = execution_context.metadata.setdefault("persona_memories", {})
                statuses = ["active"]
                use_cache = not cache_disabled
                personas = [
                    "student_planner",
                    "student_executor",
                    "student_synthesizer",
                    "teacher_plan_review",
                    "teacher_validation",
                    "teacher_guidance",
                ]
                for persona_id in personas:
                    key = PersonaMemoryKey(
                        agent_name=fingerprint_inputs.agent_name,
                        tenant_id=fingerprint_inputs.tenant_id,
                        fingerprint=persona_fingerprint,
                        persona=persona_id,
                    )
                    records = await persona_cache.get_or_load(
                        database,
                        key,
                        statuses,
                        use_cache=use_cache,
                    )
                    persona_memories[persona_id] = records
            if publisher is not None and session_id is not None:
                publisher.publish_control_event(
                    "session-started",
                    {"session_id": session_id, "task": task},
                )
        result = await orchestrator.arun(task)
        if database and session_id is not None:
            await _persist_results(database, session_id, execution_context, result, events)
<<<<<<< HEAD
            candidate_ids: List[str] = []
            try:
                candidate_specs = extract_candidates(execution_context, result)
                if candidate_specs:
                    created = await write_candidates(database, session_id, candidate_specs)
                    candidate_ids = [str(identifier) for identifier in created]
            except Exception as learning_exc:  # pragma: no cover - diagnostic path
                logger.exception("Failed to generate persona memory candidates", exc_info=learning_exc)
            finally:
                execution_context.metadata["new_persona_candidates"] = candidate_ids
            await _log_persona_memory_usage(database, session_id, execution_context)
=======
>>>>>>> 86a6f62e
            await database.finalize_session(session_id, result.final_answer, "succeeded")
            if publisher is not None:
                publisher.publish_control_event(
                    "session-completed",
                    {
                        "session_id": session_id,
                        "status": "succeeded",
                        "final_answer": result.final_answer,
                    },
                )
        if streamer is not None:
            streamer.session_completed(result)
        return result
    except Exception as exc:
        if database and session_id is not None:
            await _persist_events(database, session_id, events)
            await database.finalize_session(session_id, "", "failed")
            if publisher is not None:
                publisher.publish_control_event(
                    "session-completed",
                    {"session_id": session_id, "status": "failed"},
                )
        if streamer is not None:
            streamer.session_failed(exc)
        raise
    finally:
        subscription.unsubscribe()
        if publisher is not None:
            publisher.detach()
        elif streamer is not None:
            streamer.detach()
        if database:
            await database.disconnect()




def run(
    task: str,
    config_path: str,
    publisher: TelemetryPublisherProtocol | None = None,
    session_metadata: dict[str, Any] | None = None,
    stream_progress: bool | None = None,
) -> Result:
    try:
        asyncio.get_running_loop()
    except RuntimeError:
        return asyncio.run(
            arun(
                task,
                config_path,
                publisher=publisher,
                session_metadata=session_metadata,
                stream_progress=stream_progress,
            )
        )
    raise RuntimeError("atlas.run cannot be invoked inside an existing event loop")


def _build_student(adapter, config: AtlasConfig, student_prompts) -> Student:
    adapter_config = config.agent
    return Student(
        adapter=adapter,
        adapter_config=adapter_config,
        student_config=config.student,
        student_prompts=student_prompts,
    )


async def _persist_results(
    database: Database,
    session_id: int,
    context: ExecutionContext,
    result: Result,
    events: List,
) -> None:
    await database.log_plan(session_id, result.plan)
    steps_metadata = context.metadata.get("steps", {})
    for step_result in result.step_results:
        await database.log_step_result(session_id, step_result)
        step_meta = steps_metadata.get(step_result.step_id, {})
        await database.log_step_attempts(session_id, step_result.step_id, step_meta.get("attempts", []))
        await database.log_guidance(session_id, step_result.step_id, step_meta.get("guidance", []))
    await _persist_events(database, session_id, events)


async def _persist_events(database: Database, session_id: int, events: List) -> None:
    for event in events:
        await database.log_intermediate_step(session_id, event)<|MERGE_RESOLUTION|>--- conflicted
+++ resolved
@@ -20,7 +20,6 @@
 )
 from atlas.runtime.orchestration.execution_context import ExecutionContext
 from atlas.runtime.orchestration.orchestrator import Orchestrator
-<<<<<<< HEAD
 from atlas.runtime.persona_memory import (
     PersonaMemoryKey,
     build_fingerprint,
@@ -32,9 +31,6 @@
     normalize_instructions,
     write_candidates,
 )
-=======
-from atlas.runtime.persona_memory import PersonaMemoryKey, build_fingerprint, extract_fingerprint_inputs, get_cache, is_cache_disabled
->>>>>>> 86a6f62e
 from atlas.evaluation.evaluator import Evaluator
 from atlas.personas.student import Student
 from atlas.personas.teacher import Teacher
@@ -76,13 +72,9 @@
     execution_context.metadata["persona_fingerprint_inputs"] = fingerprint_inputs
     persona_fingerprint = build_fingerprint(fingerprint_inputs)
     execution_context.metadata["persona_fingerprint"] = persona_fingerprint
-<<<<<<< HEAD
     execution_context.metadata["persona_memories"] = {}
     execution_context.metadata["applied_persona_memories"] = {}
     execution_context.metadata["new_persona_candidates"] = []
-=======
-    execution_context.metadata.setdefault("persona_memories", {})
->>>>>>> 86a6f62e
     persona_cache = get_cache()
     cache_disabled = is_cache_disabled(config)
     if stream_progress is not None:
@@ -107,25 +99,10 @@
             "prompt_rewrite configuration is no longer supported. Remove the prompt_rewrite block "
             "from your Atlas config and rely on explicit student/teacher prompts."
         )
-    student_prompts = build_student_prompts(base_prompt, config.student)
-    teacher_prompts = build_teacher_prompts(base_prompt, config.teacher)
-    execution_context.metadata["prompt_rewrite"] = {
-        "student": student_prompts.__dict__,
-        "teacher": teacher_prompts.__dict__,
-    }
-    student = _build_student(adapter, config, student_prompts)
-    teacher = Teacher(config.teacher, teacher_prompts)
-    evaluator = Evaluator(config.rim)
-    orchestrator = Orchestrator(
-        teacher=teacher,
-        student=student,
-        evaluator=evaluator,
-        orchestration_config=config.orchestration,
-        rim_config=config.rim,
-    )
     database = Database(config.storage) if config.storage else None
     session_id: int | None = None
     try:
+        persona_memories = execution_context.metadata["persona_memories"]
         if database:
             await database.connect()
             metadata = execution_context.metadata.get("session_metadata")
@@ -161,10 +138,46 @@
                     "session-started",
                     {"session_id": session_id, "task": task},
                 )
+        instructions_map = {persona: normalize_instructions(records) for persona, records in persona_memories.items() if records}
+        applied_memories = execution_context.metadata["applied_persona_memories"]
+
+        def _apply_instructions(persona_id: str, prompt_text: str) -> str:
+            instructions = instructions_map.get(persona_id) or []
+            if not instructions:
+                return prompt_text
+            ids = [inst.memory_id for inst in instructions if inst.memory_id is not None]
+            applied_memories[persona_id] = list(dict.fromkeys(ids))
+            return merge_prompt(prompt_text, instructions)
+
+        base_student_prompts = build_student_prompts(base_prompt, config.student)
+        base_teacher_prompts = build_teacher_prompts(base_prompt, config.teacher)
+        student_prompts = RewrittenStudentPrompts(
+            planner=_apply_instructions("student_planner", base_student_prompts.planner),
+            executor=_apply_instructions("student_executor", base_student_prompts.executor),
+            synthesizer=_apply_instructions("student_synthesizer", base_student_prompts.synthesizer),
+        )
+        teacher_prompts = RewrittenTeacherPrompts(
+            plan_review=_apply_instructions("teacher_plan_review", base_teacher_prompts.plan_review),
+            validation=_apply_instructions("teacher_validation", base_teacher_prompts.validation),
+            guidance=_apply_instructions("teacher_guidance", base_teacher_prompts.guidance),
+        )
+        execution_context.metadata["prompt_rewrite"] = {
+            "student": student_prompts.__dict__,
+            "teacher": teacher_prompts.__dict__,
+        }
+        student = _build_student(adapter, config, student_prompts)
+        teacher = Teacher(config.teacher, teacher_prompts)
+        evaluator = Evaluator(config.rim)
+        orchestrator = Orchestrator(
+            teacher=teacher,
+            student=student,
+            evaluator=evaluator,
+            orchestration_config=config.orchestration,
+            rim_config=config.rim,
+        )
         result = await orchestrator.arun(task)
         if database and session_id is not None:
             await _persist_results(database, session_id, execution_context, result, events)
-<<<<<<< HEAD
             candidate_ids: List[str] = []
             try:
                 candidate_specs = extract_candidates(execution_context, result)
@@ -176,8 +189,6 @@
             finally:
                 execution_context.metadata["new_persona_candidates"] = candidate_ids
             await _log_persona_memory_usage(database, session_id, execution_context)
-=======
->>>>>>> 86a6f62e
             await database.finalize_session(session_id, result.final_answer, "succeeded")
             if publisher is not None:
                 publisher.publish_control_event(
@@ -194,6 +205,7 @@
     except Exception as exc:
         if database and session_id is not None:
             await _persist_events(database, session_id, events)
+            await _log_persona_memory_usage(database, session_id, execution_context)
             await database.finalize_session(session_id, "", "failed")
             if publisher is not None:
                 publisher.publish_control_event(
@@ -266,4 +278,16 @@
 
 async def _persist_events(database: Database, session_id: int, events: List) -> None:
     for event in events:
-        await database.log_intermediate_step(session_id, event)+        await database.log_intermediate_step(session_id, event)
+
+
+async def _log_persona_memory_usage(database: Database, session_id: int, context: ExecutionContext) -> None:
+    applied = context.metadata.get("applied_persona_memories") or {}
+    if not applied:
+        return
+    logged: set[Any] = set()
+    for memory_ids in applied.values():
+        for memory_id in memory_ids:
+            if memory_id and memory_id not in logged:
+                await database.log_persona_memory_usage(memory_id, session_id, reward=None, retries=None)
+                logged.add(memory_id)