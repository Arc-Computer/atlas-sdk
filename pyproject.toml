--- conflicted
+++ resolved
@@ -8,17 +8,10 @@
 dependencies = [
     "asyncpg>=0.29.0",
     "httpx>=0.25.0",
-<<<<<<< HEAD
-    "langchain-core>=0.1.52",
-    "langgraph>=0.2.30",
-    "litellm>=1.77.7",
-    "pydantic>=2.5.0",
-=======
     "langchain-core>=0.3.76",
     "langgraph>=0.6.8",
-    "litellm>=1.77.5",
+    "litellm>=1.77.7",
     "pydantic>=2.11.9",
->>>>>>> d2459814
 ]
 classifiers = [
     "Development Status :: 3 - Alpha",
@@ -31,9 +24,6 @@
     "Topic :: Software Development :: Libraries",
 ]
 scripts = { "atlas.export" = "atlas.export.jsonl:main" }
-
-[project.scripts]
-"atlas.export" = "atlas.export.cli:main"
 
 [project.optional-dependencies]
 dev = [
